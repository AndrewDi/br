// Copyright 2020 PingCAP, Inc. Licensed under Apache-2.0.

package cmd

import (
	"github.com/pingcap/tidb/session"
	"github.com/spf13/cobra"

<<<<<<< HEAD
=======
	"github.com/pingcap/br/pkg/gluetikv"
>>>>>>> c3d26d91
	"github.com/pingcap/br/pkg/summary"
	"github.com/pingcap/br/pkg/task"
	"github.com/pingcap/br/pkg/utils"
)

func runRestoreCommand(command *cobra.Command, cmdName string) error {
	cfg := task.RestoreConfig{Config: task.Config{LogProgress: HasLogFile()}}
	if err := cfg.ParseFromFlags(command.Flags()); err != nil {
		return err
	}
<<<<<<< HEAD
	return task.RunRestore(GetDefaultContext(), cmdName, &cfg)
=======
	return task.RunRestore(GetDefaultContext(), tidbGlue, cmdName, &cfg)
}

func runRestoreRawCommand(command *cobra.Command, cmdName string) error {
	cfg := task.RestoreRawConfig{
		RawKvConfig: task.RawKvConfig{Config: task.Config{LogProgress: HasLogFile()}},
	}
	if err := cfg.ParseFromFlags(command.Flags()); err != nil {
		return err
	}
	return task.RunRestoreRaw(GetDefaultContext(), gluetikv.Glue{}, cmdName, &cfg)
>>>>>>> c3d26d91
}

// NewRestoreCommand returns a restore subcommand
func NewRestoreCommand() *cobra.Command {
	command := &cobra.Command{
		Use:          "restore",
		Short:        "restore a TiDB/TiKV cluster",
		SilenceUsage: false,
		PersistentPreRunE: func(c *cobra.Command, args []string) error {
			if err := Init(c); err != nil {
				return err
			}
			utils.LogBRInfo()
			utils.LogArguments(c)

			// Do not run stat worker in BR.
			session.DisableStats4Test()

			summary.SetUnit(summary.RestoreUnit)
			return nil
		},
	}
	command.AddCommand(
		newFullRestoreCommand(),
		newDbRestoreCommand(),
		newTableRestoreCommand(),
		newRawRestoreCommand(),
	)
	task.DefineRestoreFlags(command.PersistentFlags())

	return command
}

func newFullRestoreCommand() *cobra.Command {
	command := &cobra.Command{
		Use:   "full",
		Short: "restore all tables",
		RunE: func(cmd *cobra.Command, _ []string) error {
			return runRestoreCommand(cmd, "Full restore")
		},
	}
	return command
}

func newDbRestoreCommand() *cobra.Command {
	command := &cobra.Command{
		Use:   "db",
		Short: "restore tables in a database",
		RunE: func(cmd *cobra.Command, _ []string) error {
			return runRestoreCommand(cmd, "Database restore")
		},
	}
	task.DefineDatabaseFlags(command)
	return command
}

func newTableRestoreCommand() *cobra.Command {
	command := &cobra.Command{
		Use:   "table",
		Short: "restore a table",
		RunE: func(cmd *cobra.Command, _ []string) error {
			return runRestoreCommand(cmd, "Table restore")
		},
	}
	task.DefineTableFlags(command)
	return command
<<<<<<< HEAD
=======
}

func newRawRestoreCommand() *cobra.Command {
	command := &cobra.Command{
		Use:   "raw",
		Short: "(experimental) restore a raw kv range to TiKV cluster",
		RunE: func(cmd *cobra.Command, _ []string) error {
			return runRestoreRawCommand(cmd, "Raw restore")
		},
	}

	task.DefineRawRestoreFlags(command)
	return command
>>>>>>> c3d26d91
}<|MERGE_RESOLUTION|>--- conflicted
+++ resolved
@@ -6,10 +6,7 @@
 	"github.com/pingcap/tidb/session"
 	"github.com/spf13/cobra"
 
-<<<<<<< HEAD
-=======
 	"github.com/pingcap/br/pkg/gluetikv"
->>>>>>> c3d26d91
 	"github.com/pingcap/br/pkg/summary"
 	"github.com/pingcap/br/pkg/task"
 	"github.com/pingcap/br/pkg/utils"
@@ -20,9 +17,6 @@
 	if err := cfg.ParseFromFlags(command.Flags()); err != nil {
 		return err
 	}
-<<<<<<< HEAD
-	return task.RunRestore(GetDefaultContext(), cmdName, &cfg)
-=======
 	return task.RunRestore(GetDefaultContext(), tidbGlue, cmdName, &cfg)
 }
 
@@ -34,7 +28,6 @@
 		return err
 	}
 	return task.RunRestoreRaw(GetDefaultContext(), gluetikv.Glue{}, cmdName, &cfg)
->>>>>>> c3d26d91
 }
 
 // NewRestoreCommand returns a restore subcommand
@@ -101,8 +94,6 @@
 	}
 	task.DefineTableFlags(command)
 	return command
-<<<<<<< HEAD
-=======
 }
 
 func newRawRestoreCommand() *cobra.Command {
@@ -116,5 +107,4 @@
 
 	task.DefineRawRestoreFlags(command)
 	return command
->>>>>>> c3d26d91
 }